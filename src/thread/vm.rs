use allocator_api2::vec;
use gc_arena::allocator_api::MetricsAlloc;

use crate::{
<<<<<<< HEAD
    meta_ops::{self, MetaResult},
=======
    meta_ops::{self, ConcatMetaResult, MetaOperatorError, MetaResult},
>>>>>>> 25f55ee3
    opcode::{Operation, RCIndex},
    table::RawTable,
    thread::thread::MetaReturn,
    types::{RegisterIndex, UpValueDescriptor, VarCount},
    Closure, Constant, Context, Function, String, Table, Value,
};

use super::{thread::LuaFrame, VMError};

// Runs the VM for the given number of instructions or until the current LuaFrame may have been
// changed.
//
// Returns the number of instructions that were run.
pub(super) fn run_vm<'gc>(
    ctx: Context<'gc>,
    mut lua_frame: LuaFrame<'gc, '_>,
    max_instructions: u32,
) -> Result<u32, VMError> {
    if max_instructions == 0 {
        return Ok(0);
    }

    let current_function = lua_frame.closure();
    let current_prototype = current_function.prototype();
    let current_upvalues = current_function.upvalues();
    let mut registers = lua_frame.registers();
    let mut instructions_run = 0;

    fn get_rc<'gc>(
        stack_frame: &[Value<'gc>],
        constants: &[Constant<String<'gc>>],
        rc: RCIndex,
    ) -> Value<'gc> {
        match rc {
            RCIndex::Register(r) => stack_frame[r.0 as usize],
            RCIndex::Constant(c) => constants[c.0 as usize].into(),
        }
    }

    loop {
        let op = current_prototype.opcodes[*registers.pc].decode();
        *registers.pc += 1;

        match op {
            Operation::Move { dest, source } => {
                registers.stack_frame[dest.0 as usize] = registers.stack_frame[source.0 as usize];
            }

            Operation::LoadConstant { dest, constant } => {
                registers.stack_frame[dest.0 as usize] =
                    current_prototype.constants[constant.0 as usize].into();
            }

            Operation::LoadBool {
                dest,
                value,
                skip_next,
            } => {
                registers.stack_frame[dest.0 as usize] = Value::Boolean(value);
                if skip_next {
                    *registers.pc += 1;
                }
            }

            Operation::LoadNil { dest, count } => {
                for i in dest.0..dest.0 + count {
                    registers.stack_frame[i as usize] = Value::Nil;
                }
            }

            Operation::NewTable {
                dest,
                array_size,
                map_size,
            } => {
                let table = Table::from_parts(
                    &ctx,
                    RawTable::with_capacity(&ctx, array_size as usize, map_size as usize),
                    None,
                );
                registers.stack_frame[dest.0 as usize] = Value::Table(table);
            }

            Operation::GetTable { dest, table, key } => {
                let table = registers.stack_frame[table.0 as usize];
                let key = get_rc(&registers.stack_frame, &current_prototype.constants, key);
                match meta_ops::index(ctx, table, key)? {
                    MetaResult::Value(v) => {
                        registers.stack_frame[dest.0 as usize] = v;
                    }
                    MetaResult::Call(call) => {
                        lua_frame.call_meta_function(
                            ctx,
                            call.function,
                            &call.args,
                            MetaReturn::Register(dest),
                        )?;
                        break;
                    }
                }
            }

            Operation::SetTable { table, key, value } => {
                let table = registers.stack_frame[table.0 as usize];
                let key = get_rc(&registers.stack_frame, &current_prototype.constants, key);
                let value = get_rc(&registers.stack_frame, &current_prototype.constants, value);
                if let Some(call) = meta_ops::new_index(ctx, table, key, value)? {
                    lua_frame.call_meta_function(
                        ctx,
                        call.function,
                        &call.args,
                        MetaReturn::None,
                    )?;
                    break;
                }
            }

            Operation::GetUpTable { dest, table, key } => {
                let table = registers.get_upvalue(&ctx, current_upvalues[table.0 as usize]);
                let key = get_rc(&registers.stack_frame, &current_prototype.constants, key);
                match meta_ops::index(ctx, table, key)? {
                    MetaResult::Value(v) => {
                        registers.stack_frame[dest.0 as usize] = v;
                    }
                    MetaResult::Call(call) => {
                        lua_frame.call_meta_function(
                            ctx,
                            call.function,
                            &call.args,
                            MetaReturn::Register(dest),
                        )?;
                        break;
                    }
                }
            }

            Operation::SetUpTable { table, key, value } => {
                let table = registers.get_upvalue(&ctx, current_upvalues[table.0 as usize]);
                let key = get_rc(&registers.stack_frame, &current_prototype.constants, key);
                let value = get_rc(&registers.stack_frame, &current_prototype.constants, value);
                if let Some(call) = meta_ops::new_index(ctx, table, key, value)? {
                    lua_frame.call_meta_function(
                        ctx,
                        call.function,
                        &call.args,
                        MetaReturn::None,
                    )?;
                    break;
                }
            }

            Operation::SetList { base, count } => {
                lua_frame.set_table_list(&ctx, base, count)?;
                registers = lua_frame.registers();
            }

            Operation::Call {
                func,
                args,
                returns,
            } => {
                lua_frame.call_function(ctx, func, args, returns)?;
                break;
            }

            Operation::TailCall { func, args } => {
                lua_frame.tail_call_function(ctx, func, args)?;
                break;
            }

            Operation::Return { start, count } => {
                lua_frame.return_upper(&ctx, start, count)?;
                break;
            }

            Operation::VarArgs { dest, count } => {
                lua_frame.varargs(dest, count)?;
                registers = lua_frame.registers();
            }

            Operation::Jump {
                offset,
                close_upvalues,
            } => {
                *registers.pc = add_offset(*registers.pc, offset);
                if let Some(r) = close_upvalues.to_u8() {
                    registers.close_upvalues(&ctx, RegisterIndex(r));
                }
            }

            Operation::Test { value, is_true } => {
                let value = registers.stack_frame[value.0 as usize];
                if value.to_bool() == is_true {
                    *registers.pc += 1;
                }
            }

            Operation::TestSet {
                dest,
                value,
                is_true,
            } => {
                let value = registers.stack_frame[value.0 as usize];
                if value.to_bool() == is_true {
                    *registers.pc += 1;
                } else {
                    registers.stack_frame[dest.0 as usize] = value;
                }
            }

            Operation::Closure { proto, dest } => {
                let proto = current_prototype.prototypes[proto.0 as usize];
                let mut upvalues = vec::Vec::new_in(MetricsAlloc::new(&ctx));
                for &desc in proto.upvalues.iter() {
                    match desc {
                        UpValueDescriptor::Environment => {
                            return Err(VMError::BadEnvUpValue.into());
                        }
                        UpValueDescriptor::ParentLocal(reg) => {
                            upvalues.push(registers.open_upvalue(&ctx, reg));
                        }
                        UpValueDescriptor::Outer(uvindex) => {
                            upvalues.push(current_upvalues[uvindex.0 as usize]);
                        }
                    }
                }

                let closure = Closure::from_parts(&ctx, proto, upvalues);
                registers.stack_frame[dest.0 as usize] =
                    Value::Function(Function::Closure(closure));
            }

            Operation::NumericForPrep { base, jump } => {
                registers.stack_frame[base.0 as usize] = raw_subtract(
                    registers.stack_frame[base.0 as usize],
                    registers.stack_frame[base.0 as usize + 2],
                )
                .ok_or_else(|| {
                    VMError::BadForLoopPrep(
                        registers.stack_frame[base.0 as usize].type_name(),
                        registers.stack_frame[base.0 as usize + 2].type_name(),
                    )
                })?;
                *registers.pc = add_offset(*registers.pc, jump);
            }

            Operation::NumericForLoop { base, jump } => {
                match (
                    registers.stack_frame[base.0 as usize],
                    registers.stack_frame[base.0 as usize + 1],
                    registers.stack_frame[base.0 as usize + 2],
                ) {
                    (Value::Integer(index), Value::Integer(limit), Value::Integer(step)) => {
                        let (index, overflow) = index.overflowing_add(step);
                        registers.stack_frame[base.0 as usize] = Value::Integer(index);

                        let past_end = overflow
                            || if step < 0 {
                                index < limit
                            } else {
                                index > limit
                            };
                        if !past_end {
                            *registers.pc = add_offset(*registers.pc, jump);
                            registers.stack_frame[base.0 as usize + 3] = Value::Integer(index);
                        }
                    }
                    (Value::Integer(index), limit, Value::Integer(step)) => {
                        if let Some(limit) = limit.to_number() {
                            let (index, overflow) = index.overflowing_add(step);
                            registers.stack_frame[base.0 as usize] = Value::Integer(index);

                            let past_end = overflow
                                || if step < 0 {
                                    !(index as f64 >= limit)
                                } else {
                                    !(index as f64 <= limit)
                                };
                            if !past_end {
                                *registers.pc = add_offset(*registers.pc, jump);
                                registers.stack_frame[base.0 as usize + 3] = Value::Integer(index);
                            }
                        } else {
                            return Err(VMError::BadForLoop(
                                "integer",
                                limit.type_name(),
                                "integer",
                            ));
                        }
                    }
                    (index, limit, step) => {
                        if let (Some(index), Some(limit), Some(step)) =
                            (index.to_number(), limit.to_number(), step.to_number())
                        {
                            let index = index + step;
                            registers.stack_frame[base.0 as usize] = Value::Number(index);

                            let past_end = if step < 0.0 {
                                !(index >= limit)
                            } else {
                                !(index <= limit)
                            };
                            if !past_end {
                                *registers.pc = add_offset(*registers.pc, jump);
                                registers.stack_frame[base.0 as usize + 3] = Value::Number(index);
                            }
                        } else {
                            return Err(VMError::BadForLoop(
                                index.type_name(),
                                limit.type_name(),
                                step.type_name(),
                            ));
                        }
                    }
                }
            }

            Operation::GenericForCall { base, var_count } => {
                lua_frame.call_function_keep(ctx, base, 2, VarCount::constant(var_count))?;
                break;
            }

            Operation::GenericForLoop { base, jump } => {
                if registers.stack_frame[base.0 as usize + 1].to_bool() {
                    registers.stack_frame[base.0 as usize] =
                        registers.stack_frame[base.0 as usize + 1];
                    *registers.pc = add_offset(*registers.pc, jump);
                }
            }

            Operation::Method { base, table, key } => {
                let table = registers.stack_frame[table.0 as usize];
                let key = get_rc(&registers.stack_frame, &current_prototype.constants, key);
                registers.stack_frame[base.0 as usize + 1] = table;
                match meta_ops::index(ctx, table, key)? {
                    MetaResult::Value(v) => {
                        registers.stack_frame[base.0 as usize] = v;
                    }
                    MetaResult::Call(call) => {
                        lua_frame.call_meta_function(
                            ctx,
                            call.function,
                            &call.args,
                            MetaReturn::Register(base),
                        )?;
                        break;
                    }
                }
            }

            Operation::Concat {
                dest,
                source,
                count,
            } => {
                let values =
                    &registers.stack_frame[source.0 as usize..source.0 as usize + count as usize];
                match meta_ops::concat(ctx, values)? {
                    ConcatMetaResult::Value(v) => registers.stack_frame[dest.0 as usize] = v,
                    ConcatMetaResult::Call(call) => {
                        lua_frame.call_meta_function(
                            ctx,
                            call.function,
                            &call.args,
                            MetaReturn::Register(dest),
                        )?;
                        break;
                    }
                }
            }

            Operation::GetUpValue { source, dest } => {
                registers.stack_frame[dest.0 as usize] =
                    registers.get_upvalue(&ctx, current_upvalues[source.0 as usize]);
            }

            Operation::SetUpValue { source, dest } => {
                registers.set_upvalue(
                    &ctx,
                    current_upvalues[dest.0 as usize],
                    registers.stack_frame[source.0 as usize],
                );
            }

            Operation::Length { dest, source } => {
                match meta_ops::len(ctx, registers.stack_frame[source.0 as usize])? {
                    MetaResult::Value(v) => {
                        registers.stack_frame[dest.0 as usize] = v;
                    }
                    MetaResult::Call(call) => {
                        lua_frame.call_meta_function(
                            ctx,
                            call.function,
                            &call.args,
                            MetaReturn::Register(dest),
                        )?;
                        break;
                    }
                }
            }

            Operation::Eq {
                skip_if,
                left,
                right,
            } => {
                let left = get_rc(&registers.stack_frame, &current_prototype.constants, left);
                let right = get_rc(&registers.stack_frame, &current_prototype.constants, right);
                match meta_ops::equal(ctx, left, right)? {
                    MetaResult::Value(v) => {
                        if v.to_bool() == skip_if {
                            *registers.pc += 1;
                        }
                    }
                    MetaResult::Call(call) => {
                        lua_frame.call_meta_function(
                            ctx,
                            call.function,
                            &call.args,
                            MetaReturn::SkipIf(skip_if),
                        )?;
                        break;
                    }
                }
            }

            Operation::Less {
                skip_if,
                left,
                right,
            } => {
                let left = get_rc(&registers.stack_frame, &current_prototype.constants, left);
                let right = get_rc(&registers.stack_frame, &current_prototype.constants, right);
                match meta_ops::less_than(ctx, left, right)? {
                    MetaResult::Value(v) => {
                        if v.to_bool() == skip_if {
                            *registers.pc += 1;
                        }
                    }
                    MetaResult::Call(call) => {
                        lua_frame.call_meta_function(
                            ctx,
                            call.function,
                            &call.args,
                            MetaReturn::SkipIf(skip_if),
                        )?;
                        break;
                    }
                }
            }

            Operation::LessEq {
                skip_if,
                left,
                right,
            } => {
                let left = get_rc(&registers.stack_frame, &current_prototype.constants, left);
                let right = get_rc(&registers.stack_frame, &current_prototype.constants, right);
                match meta_ops::less_equal(ctx, left, right)? {
                    MetaResult::Value(v) => {
                        if v.to_bool() == skip_if {
                            *registers.pc += 1;
                        }
                    }
                    MetaResult::Call(call) => {
                        lua_frame.call_meta_function(
                            ctx,
                            call.function,
                            &call.args,
                            MetaReturn::SkipIf(skip_if),
                        )?;
                        break;
                    }
                }
            }

            Operation::Not { dest, source } => {
                let source = registers.stack_frame[source.0 as usize];
                registers.stack_frame[dest.0 as usize] = (!source.to_bool()).into();
            }

            Operation::Minus { dest, source } => {
                let value = registers.stack_frame[source.0 as usize];
                match meta_ops::negate(ctx, value)? {
                    MetaResult::Value(v) => registers.stack_frame[dest.0 as usize] = v,
                    MetaResult::Call(call) => {
                        lua_frame.call_meta_function(
                            ctx,
                            call.function,
                            &call.args,
                            MetaReturn::Register(dest),
                        )?;
                        break;
                    }
                }
            }

            Operation::BitNot { dest, source } => {
                let value = registers.stack_frame[source.0 as usize];
                match meta_ops::bitwise_not(ctx, value)? {
                    MetaResult::Value(v) => registers.stack_frame[dest.0 as usize] = v,
                    MetaResult::Call(call) => {
                        lua_frame.call_meta_function(
                            ctx,
                            call.function,
                            &call.args,
                            MetaReturn::Register(dest),
                        )?;
                        break;
                    }
                }
            }

            Operation::Add { dest, left, right } => {
                let left = get_rc(&registers.stack_frame, &current_prototype.constants, left);
                let right = get_rc(&registers.stack_frame, &current_prototype.constants, right);
                match meta_ops::add(ctx, left, right)? {
                    MetaResult::Value(v) => registers.stack_frame[dest.0 as usize] = v,
                    MetaResult::Call(call) => {
                        lua_frame.call_meta_function(
                            ctx,
                            call.function,
                            &call.args,
                            MetaReturn::Register(dest),
                        )?;
                        break;
                    }
                }
            }

            Operation::Sub { dest, left, right } => {
                let left = get_rc(&registers.stack_frame, &current_prototype.constants, left);
                let right = get_rc(&registers.stack_frame, &current_prototype.constants, right);
                match meta_ops::subtract(ctx, left, right)? {
                    MetaResult::Value(v) => registers.stack_frame[dest.0 as usize] = v,
                    MetaResult::Call(call) => {
                        lua_frame.call_meta_function(
                            ctx,
                            call.function,
                            &call.args,
                            MetaReturn::Register(dest),
                        )?;
                        break;
                    }
                }
            }

            Operation::Mul { dest, left, right } => {
                let left = get_rc(&registers.stack_frame, &current_prototype.constants, left);
                let right = get_rc(&registers.stack_frame, &current_prototype.constants, right);
                match meta_ops::multiply(ctx, left, right)? {
                    MetaResult::Value(v) => registers.stack_frame[dest.0 as usize] = v,
                    MetaResult::Call(call) => {
                        lua_frame.call_meta_function(
                            ctx,
                            call.function,
                            &call.args,
                            MetaReturn::Register(dest),
                        )?;
                        break;
                    }
                }
            }

            Operation::Div { dest, left, right } => {
                let left = get_rc(&registers.stack_frame, &current_prototype.constants, left);
                let right = get_rc(&registers.stack_frame, &current_prototype.constants, right);
                match meta_ops::float_divide(ctx, left, right)? {
                    MetaResult::Value(v) => registers.stack_frame[dest.0 as usize] = v,
                    MetaResult::Call(call) => {
                        lua_frame.call_meta_function(
                            ctx,
                            call.function,
                            &call.args,
                            MetaReturn::Register(dest),
                        )?;
                        break;
                    }
                }
            }

            Operation::IDiv { dest, left, right } => {
                let left = get_rc(&registers.stack_frame, &current_prototype.constants, left);
                let right = get_rc(&registers.stack_frame, &current_prototype.constants, right);
                match meta_ops::floor_divide(ctx, left, right)? {
                    MetaResult::Value(v) => registers.stack_frame[dest.0 as usize] = v,
                    MetaResult::Call(call) => {
                        lua_frame.call_meta_function(
                            ctx,
                            call.function,
                            &call.args,
                            MetaReturn::Register(dest),
                        )?;
                        break;
                    }
                }
            }

            Operation::Mod { dest, left, right } => {
                let left = get_rc(&registers.stack_frame, &current_prototype.constants, left);
                let right = get_rc(&registers.stack_frame, &current_prototype.constants, right);
                match meta_ops::modulo(ctx, left, right)? {
                    MetaResult::Value(v) => registers.stack_frame[dest.0 as usize] = v,
                    MetaResult::Call(call) => {
                        lua_frame.call_meta_function(
                            ctx,
                            call.function,
                            &call.args,
                            MetaReturn::Register(dest),
                        )?;
                        break;
                    }
                }
            }

            Operation::Pow { dest, left, right } => {
                let left = get_rc(&registers.stack_frame, &current_prototype.constants, left);
                let right = get_rc(&registers.stack_frame, &current_prototype.constants, right);
                match meta_ops::exponentiate(ctx, left, right)? {
                    MetaResult::Value(v) => registers.stack_frame[dest.0 as usize] = v,
                    MetaResult::Call(call) => {
                        lua_frame.call_meta_function(
                            ctx,
                            call.function,
                            &call.args,
                            MetaReturn::Register(dest),
                        )?;
                        break;
                    }
                }
            }

            Operation::BitAnd { dest, left, right } => {
                let left = get_rc(&registers.stack_frame, &current_prototype.constants, left);
                let right = get_rc(&registers.stack_frame, &current_prototype.constants, right);
                match meta_ops::bitwise_and(ctx, left, right)? {
                    MetaResult::Value(v) => registers.stack_frame[dest.0 as usize] = v,
                    MetaResult::Call(call) => {
                        lua_frame.call_meta_function(
                            ctx,
                            call.function,
                            &call.args,
                            MetaReturn::Register(dest),
                        )?;
                        break;
                    }
                }
            }

            Operation::BitOr { dest, left, right } => {
                let left = get_rc(&registers.stack_frame, &current_prototype.constants, left);
                let right = get_rc(&registers.stack_frame, &current_prototype.constants, right);
                match meta_ops::bitwise_or(ctx, left, right)? {
                    MetaResult::Value(v) => registers.stack_frame[dest.0 as usize] = v,
                    MetaResult::Call(call) => {
                        lua_frame.call_meta_function(
                            ctx,
                            call.function,
                            &call.args,
                            MetaReturn::Register(dest),
                        )?;
                        break;
                    }
                }
            }

            Operation::BitXor { dest, left, right } => {
                let left = get_rc(&registers.stack_frame, &current_prototype.constants, left);
                let right = get_rc(&registers.stack_frame, &current_prototype.constants, right);
                match meta_ops::bitwise_xor(ctx, left, right)? {
                    MetaResult::Value(v) => registers.stack_frame[dest.0 as usize] = v,
                    MetaResult::Call(call) => {
                        lua_frame.call_meta_function(
                            ctx,
                            call.function,
                            &call.args,
                            MetaReturn::Register(dest),
                        )?;
                        break;
                    }
                }
            }

            Operation::ShiftLeft { dest, left, right } => {
                let left = get_rc(&registers.stack_frame, &current_prototype.constants, left);
                let right = get_rc(&registers.stack_frame, &current_prototype.constants, right);
                match meta_ops::shift_left(ctx, left, right)? {
                    MetaResult::Value(v) => registers.stack_frame[dest.0 as usize] = v,
                    MetaResult::Call(call) => {
                        lua_frame.call_meta_function(
                            ctx,
                            call.function,
                            &call.args,
                            MetaReturn::Register(dest),
                        )?;
                        break;
                    }
                }
            }

            Operation::ShiftRight { dest, left, right } => {
                let left = get_rc(&registers.stack_frame, &current_prototype.constants, left);
                let right = get_rc(&registers.stack_frame, &current_prototype.constants, right);
                match meta_ops::shift_right(ctx, left, right)? {
                    MetaResult::Value(v) => registers.stack_frame[dest.0 as usize] = v,
                    MetaResult::Call(call) => {
                        lua_frame.call_meta_function(
                            ctx,
                            call.function,
                            &call.args,
                            MetaReturn::Register(dest),
                        )?;
                        break;
                    }
                }
            }
        }

        instructions_run += 1;
        if instructions_run >= max_instructions {
            break;
        }
    }

    Ok(instructions_run)
}

fn add_offset(pc: usize, offset: i16) -> usize {
    if offset > 0 {
        pc.checked_add(offset as usize).unwrap()
    } else if offset < 0 {
        pc.checked_sub(-offset as usize).unwrap()
    } else {
        pc
    }
}

fn raw_subtract<'gc>(lhs: Value<'gc>, rhs: Value<'gc>) -> Option<Value<'gc>> {
    Some(lhs.to_constant()?.subtract(&rhs.to_constant()?)?.into())
}<|MERGE_RESOLUTION|>--- conflicted
+++ resolved
@@ -2,11 +2,7 @@
 use gc_arena::allocator_api::MetricsAlloc;
 
 use crate::{
-<<<<<<< HEAD
-    meta_ops::{self, MetaResult},
-=======
-    meta_ops::{self, ConcatMetaResult, MetaOperatorError, MetaResult},
->>>>>>> 25f55ee3
+    meta_ops::{self, ConcatMetaResult, MetaResult},
     opcode::{Operation, RCIndex},
     table::RawTable,
     thread::thread::MetaReturn,
