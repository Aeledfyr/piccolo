use std::num::TryFromIntError;

use crate::{Callback, CallbackReturn, Context, IntoValue, String, Table, Value};

mod pattern;

/// Convert a lua 1-indexed slice offset, which may be relative to the
/// string length, to a positive zero-indexed Rust index.  Note that the
/// index is *not* bounded to `len` when it is positive.
///
/// This can only fail on 32 bit platforms, where i64 values may not fit
/// into a usize.
fn convert_index(i: i64, len: i64) -> Result<usize, TryFromIntError> {
    match i {
        0 => 0,
        v @ 1.. => v - 1,
        v @ ..=-1 => (len + v).max(0),
    }
    .try_into()
}

mod format;

pub fn load_string<'gc>(ctx: Context<'gc>) {
    let string = Table::new(&ctx);

    string.set_field(
        ctx,
        "len",
        Callback::from_fn(&ctx, |ctx, _, mut stack| {
            let string = stack.consume::<String>(ctx)?;
            let len = string.len();
            stack.replace(ctx, len);
            Ok(CallbackReturn::Return)
        }),
    );

    string.set_field(
        ctx,
        "sub",
        Callback::from_fn(&ctx, |ctx, _, mut stack| {
            fn operate_sub(
                string: &[u8],
                i: i64,
                j: Option<i64>,
            ) -> Result<&[u8], std::num::TryFromIntError> {
                let len = string.len();
                let i = convert_index(i, len as i64)?;
                let j =
                    convert_index(j.unwrap_or(len as i64).saturating_add(1), len as i64)?.min(len);

                if i > j {
                    Ok(&[])
                } else {
                    Ok(&string[i..j])
                }
            }

            let (string, i, j) = stack.consume::<(String, i64, Option<i64>)>(ctx)?;
            let substr = ctx.intern(operate_sub(string.as_bytes(), i, j)?);
            stack.replace(ctx, substr);
            Ok(CallbackReturn::Return)
        }),
    );

    string.set_field(
        ctx,
        "lower",
        Callback::from_fn(&ctx, |ctx, _, mut stack| {
            let string = stack.consume::<String>(ctx)?;
            let lowered = ctx.intern(
                &string
                    .as_bytes()
                    .iter()
                    .map(u8::to_ascii_lowercase)
                    .collect::<Vec<_>>(),
            );
            stack.replace(ctx, lowered);
            Ok(CallbackReturn::Return)
        }),
    );

    string.set_field(
        ctx,
        "reverse",
        Callback::from_fn(&ctx, |ctx, _, mut stack| {
            let string = stack.consume::<String>(ctx)?;
            let reversed = ctx.intern(&string.as_bytes().iter().copied().rev().collect::<Vec<_>>());
            stack.replace(ctx, reversed);
            Ok(CallbackReturn::Return)
        }),
    );

    string.set_field(
        ctx,
        "upper",
        Callback::from_fn(&ctx, |ctx, _, mut stack| {
            let string = stack.consume::<String>(ctx)?;
            let uppered = ctx.intern(
                &string
                    .as_bytes()
                    .iter()
                    .map(u8::to_ascii_uppercase)
                    .collect::<Vec<_>>(),
            );
            stack.replace(ctx, uppered);
            Ok(CallbackReturn::Return)
        }),
    );

    string
        .set(
            ctx,
            "char",
            Callback::from_fn(&ctx, |ctx, _, mut stack| {
                // TODO: fuel usage
                let bytes = stack
                    .drain(..)
                    .map(|v| try_to_byte(v))
                    .collect::<Result<Vec<u8>, _>>()
                    .map_err(|e| e.into_value(ctx))?;
                stack.replace(ctx, ctx.intern(&bytes));
                Ok(CallbackReturn::Return)
            }),
        )
        .unwrap();

    fn try_to_byte<'gc>(v: Value<'gc>) -> Result<u8, &'static str> {
        match v.to_integer() {
            Some(n @ 0..=255) => Ok(n as u8),
            Some(_) => Err("value out of range"),
            None => Err("expected integer"),
        }
    }

    string
        .set(
            ctx,
            "rep",
            Callback::from_fn(&ctx, |ctx, _, mut stack| {
                // TODO: fuel usage
                let (string, count) = stack.consume::<(String, i64)>(ctx)?;
                let repeated = string.repeat(count as usize);
                stack.replace(ctx, ctx.intern(&repeated));
                Ok(CallbackReturn::Return)
            }),
        )
        .unwrap();

    ctx.set_global("string", string);

    let mode = std::env::var("PAT_BACKEND");
    let mode = mode.as_deref().unwrap_or("async");
    match mode {
        "stack" => load_pattern::<pattern::StackBackend>(ctx),
        "seq" => load_pattern::<pattern::SeqBackend>(ctx),
        "async" | _ => load_pattern_async(ctx),
    }
}

pub fn load_pattern<'gc, F: pattern::FindBackend>(ctx: Context<'gc>) {
    let table: Option<Table> = ctx.get_global("string").unwrap();
    let string = match table {
        Some(t) => t,
        None => {
            let string = Table::new(&ctx);
            ctx.set_global("string", string);
            string
        }
    };

    string
        .set(
            ctx,
            "find",
            Callback::from_fn(&ctx, |ctx, _, mut stack| {
                pattern::lua::lua_find::<F>(ctx, &mut stack)
            }),
        )
        .unwrap();

    string
        .set(
            ctx,
            "match",
            Callback::from_fn(&ctx, |ctx, _, mut stack| {
                pattern::lua::lua_match::<F>(ctx, &mut stack)
            }),
        )
        .unwrap();

    string
        .set(
            ctx,
            "gmatch",
            Callback::from_fn(&ctx, |ctx, _, mut stack| {
                pattern::lua::lua_gmatch::<F>(ctx, &mut stack)
            }),
        )
        .unwrap();

    string
<<<<<<< HEAD
        .set(ctx, "gsub", pattern::lua::lua_gsub_impl::<F>(ctx))
        .unwrap();
}

pub fn load_pattern_async<'gc>(ctx: Context<'gc>) {
    let table: Option<Table> = ctx.get_global("string").unwrap();
    let string = match table {
        Some(t) => t,
        None => {
            let string = Table::new(&ctx);
            ctx.set_global("string", string);
            string
        }
    };

    string
        .set(ctx, "find", pattern::lua::lua_find_async(ctx))
        .unwrap();

    string
        .set(ctx, "match", pattern::lua::lua_match_async(ctx))
        .unwrap();

    string
        .set(ctx, "gmatch", pattern::lua::lua_gmatch_async(ctx))
        .unwrap();

    string
        .set(ctx, "gsub", pattern::lua::lua_gsub_impl_async(ctx))
        .unwrap();
=======
        .set(
            ctx,
            "format",
            Callback::from_fn(&ctx, |ctx, _, stack| {
                let seq = format::string_format(ctx, stack)?;
                Ok(CallbackReturn::Sequence(crate::BoxSequence::new(&ctx, seq)))
            }),
        )
        .unwrap();

    ctx.set_global("string", string).unwrap();
>>>>>>> 777a26e1
}<|MERGE_RESOLUTION|>--- conflicted
+++ resolved
@@ -2,6 +2,7 @@
 
 use crate::{Callback, CallbackReturn, Context, IntoValue, String, Table, Value};
 
+mod format;
 mod pattern;
 
 /// Convert a lua 1-indexed slice offset, which may be relative to the
@@ -19,8 +20,6 @@
     .try_into()
 }
 
-mod format;
-
 pub fn load_string<'gc>(ctx: Context<'gc>) {
     let string = Table::new(&ctx);
 
@@ -143,6 +142,17 @@
                 let repeated = string.repeat(count as usize);
                 stack.replace(ctx, ctx.intern(&repeated));
                 Ok(CallbackReturn::Return)
+            }),
+        )
+        .unwrap();
+
+    string
+        .set(
+            ctx,
+            "format",
+            Callback::from_fn(&ctx, |ctx, _, stack| {
+                let seq = format::string_format(ctx, stack)?;
+                Ok(CallbackReturn::Sequence(crate::BoxSequence::new(&ctx, seq)))
             }),
         )
         .unwrap();
@@ -200,7 +210,6 @@
         .unwrap();
 
     string
-<<<<<<< HEAD
         .set(ctx, "gsub", pattern::lua::lua_gsub_impl::<F>(ctx))
         .unwrap();
 }
@@ -231,17 +240,4 @@
     string
         .set(ctx, "gsub", pattern::lua::lua_gsub_impl_async(ctx))
         .unwrap();
-=======
-        .set(
-            ctx,
-            "format",
-            Callback::from_fn(&ctx, |ctx, _, stack| {
-                let seq = format::string_format(ctx, stack)?;
-                Ok(CallbackReturn::Sequence(crate::BoxSequence::new(&ctx, seq)))
-            }),
-        )
-        .unwrap();
-
-    ctx.set_global("string", string).unwrap();
->>>>>>> 777a26e1
 }